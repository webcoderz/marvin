--- conflicted
+++ resolved
@@ -6,18 +6,9 @@
 from pydantic import BaseModel
 from typing_extensions import ParamSpec, Self
 
-<<<<<<< HEAD
-from marvin.engine.executors.openai import OpenAIFunctionsExecutor
-from marvin.engine.language_models import ChatLLM, chat_llm
-from marvin.prompts import library as prompt_library
-from marvin.prompts import render_prompts
-from marvin.prompts.base import Prompt
-from marvin.tools.format_response import FormatResponse
-=======
 from marvin.core.ChatCompletion import ChatCompletion
 from marvin.core.ChatCompletion.abstract import AbstractChatCompletion
 from marvin.prompts import Prompt, prompt_fn
->>>>>>> e15186ae
 from marvin.utilities.async_utils import run_sync
 
 T = TypeVar("T", bound=BaseModel)
@@ -329,27 +320,12 @@
         return run_sync(cls.amap(*map_args, **map_kwargs))
 
     @classmethod
-<<<<<<< HEAD
-    async def _get_arguments(
-        cls, model: ChatLLM, prompts: list[Prompt], render_kwargs: dict = None
-    ) -> Message:
-        if model is None:
-            model = chat_llm()
-        messages = render_prompts(prompts, render_kwargs=render_kwargs)
-        executor = OpenAIFunctionsExecutor(
-            model=model,
-            functions=[FormatResponse(type_=cls).as_function()],
-            function_call={"name": "FormatResponse"},
-            max_iterations=3,
-        )
-=======
     async def amap(cls, *map_args: list[str], **map_kwargs: list[Any]) -> list[Any]:
         tasks: list[Any] = []
         if map_args:
             max_length = max(len(arg) for arg in map_args)
         else:
             max_length = max(len(v) for v in map_kwargs.values())
->>>>>>> e15186ae
 
         for i in range(max_length):
             call_args: list[str] = [
