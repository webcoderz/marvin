--- conflicted
+++ resolved
@@ -176,13 +176,7 @@
     output = tool.function._python_fn(**arguments)
     if inspect.isawaitable(output):
         output = run_sync(output)
-<<<<<<< HEAD
-    truncated_output = str(output)[:100]
-=======
-        if isinstance(output, BaseModel):
-            output = output.model_dump(mode="json")
     truncated_output = str(output)[: marvin.settings.max_tool_output_length]
->>>>>>> 748bba98
     if len(truncated_output) < len(str(output)):
         truncated_output += "..."
     logger.debug_kv(f"{tool.function.name}", f"returned: {truncated_output}", "green")
