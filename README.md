<<<<<<< HEAD
# 🤖 Marvin
=======
#  Marvin 🤖 💬
>>>>>>> 5e22d92f

A chatbot framework with batteries included.

> "Let’s build robots with Genuine People Personalities," they said. So they tried it out with me. I’m a personality prototype. You can tell, can’t you?
>
> -- Marvin

## Getting started

Launching a bot is simple! All you need is this library and a valid [OpenAI API key](https://platform.openai.com/account/api-keys). 

1. **Install** Marvin by running `pip install marvin`

2. **Configure** your OpenAI API key as an environment variable: `export OPENAI_API_KEY=<your API key>` (`MARVIN_OPENAI_API_KEY` also works)

3. **Chat** in your CLI by running `marvin chat`. You can *optionally* provide a name or personality to customize the conversation:

```shell
marvin chat -n "Ford Prefect" -p "a roving researcher for the Hitchhiker's Guide to the Galaxy"
```


## Python API

This example shows how to configure a bot programmatically, using Marvin's async API.

```python
from marvin import Bot

bot = Bot(name='Arthur', personality='knows every Star Wars meme')

await bot.say('Hello there!')
```

## Rest API

Launch the Marvin REST server by running `marvin server start`. You can visit `http://localhost:4200` to view the API documentation.

## UI

*Coming soon...*
## Plugins

Plugins add functionality to your bot beyond simple conversation. By default, bots have access to plugins that can search the web, visit URLs, and evaluate mathematical expressions. It's easy to add new plugins or develop your own.

```python
from marvin import Bot, Plugin

class RandomNumber(Plugin):
    def run(self, a:float, b:float) -> float:
        """Generate a random number between a and b"""
        return a + (b - a) * random.random()

bot = Bot(plugins=[RandomNumber()])

await bot.say('Use the plugin to pick a random number between 41 and 43')
```<|MERGE_RESOLUTION|>--- conflicted
+++ resolved
@@ -1,14 +1,10 @@
-<<<<<<< HEAD
-# 🤖 Marvin
-=======
 #  Marvin 🤖 💬
->>>>>>> 5e22d92f
 
-A chatbot framework with batteries included.
+A chatbot framework with the batteries included.
 
 > "Let’s build robots with Genuine People Personalities," they said. So they tried it out with me. I’m a personality prototype. You can tell, can’t you?
 >
-> -- Marvin
+> Marvin
 
 ## Getting started
 
