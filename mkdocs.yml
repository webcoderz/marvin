--- conflicted
+++ resolved
@@ -18,18 +18,8 @@
       - Overview: src/reference/components/overview.md
       - src/reference/components/ai_model.ipynb
       - src/reference/components/ai_function.ipynb
-<<<<<<< HEAD
-      - src/reference/components/ai_choice.ipynb
-      # - src/reference/components/ai_application.md
-    # - Applications:
-    #   - src/reference/applications.md
-    # - Engines: 
-    #   - src/reference/models.md
-    #   - src/reference/executors.md
-=======
       - src/reference/components/ai_classifier.md
       - src/reference/components/ai_application.md
->>>>>>> e26cf6fc
     - Configuration:
       - src/reference/configuration.md
     - Deployment:
