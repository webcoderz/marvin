--- conflicted
+++ resolved
@@ -22,13 +22,8 @@
   build-docs:
     runs-on: ubuntu-latest
     steps:
-<<<<<<< HEAD
-      - uses: actions/checkout@v3
+      - uses: actions/checkout@v4
       - uses: actions/setup-python@v5
-=======
-      - uses: actions/checkout@v4
-      - uses: actions/setup-python@v4
->>>>>>> 24bf125d
         with:
           python-version: "3.9"
       - uses: actions/cache@v3
